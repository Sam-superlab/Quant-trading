# quant_trading_system/models/enhanced_backtester.py

import pandas as pd
import numpy as np
import plotly.graph_objects as go
import plotly.express as px
from plotly.subplots import make_subplots
import streamlit as st
from datetime import datetime, timedelta
import warnings
warnings.filterwarnings('ignore')

# Import our existing modules
from quant_trading_system.models.backtester import run_backtest
from quant_trading_system.data.data_fetcher import DataFetcher
from quant_trading_system.data.data_preprocessor import DataPreprocessor
from quant_trading_system.features.feature_engineering import FeatureEngineering
from quant_trading_system.utils.config import config

class EnhancedBacktester:
    """
    Enhanced backtesting with comprehensive visualization and analysis.
    """
    
    def __init__(self, ticker, cash=100000, commission=0.002):
        self.ticker = ticker
        self.cash = cash
        self.commission = commission
        self.stats = None
        self.trades_data = None
        self.equity_curve = None
        self.feature_importance = None
<<<<<<< HEAD
        self.confusion_matrix = None
=======
>>>>>>> 2ad08162
        
    def run_backtest(self):
        """Run the backtest and collect detailed data"""
        try:
            # Run the original backtest
<<<<<<< HEAD
            stats, feature_imp, conf_mat, error = run_backtest(self.ticker, self.cash, self.commission)
=======
            stats, feature_imp, error = run_backtest(self.ticker, self.cash, self.commission)
>>>>>>> 2ad08162
            
            if error:
                return None, error
                
            self.stats = stats
            self.feature_importance = feature_imp
<<<<<<< HEAD
            self.confusion_matrix = conf_mat
=======
>>>>>>> 2ad08162
            
            # Extract additional data for visualization
            self._extract_trading_data()
            
            return self.stats, None
            
        except Exception as e:
            return None, f"Backtest failed: {str(e)}"
    
    def _get_stat_safely(self, key, default=0.0):
        """Safely get a stat value with fallback"""
        try:
            return self.stats[key]
        except (KeyError, TypeError):
            return default
    
    def _extract_trading_data(self):
        """Extract trading data for visualization"""
        if self.stats is None:
            return
            
        # Get the backtest object to extract detailed data
        try:
            # Re-run to get detailed data
            fetcher = DataFetcher(finnhub_api_key=config.FINNHUB_API_KEY)
            preprocessor = DataPreprocessor()
            
            start_date = (datetime.now() - timedelta(days=config.TRAINING_HISTORY_YEARS * 365)).strftime('%Y-%m-%d')
            end_date = datetime.now().strftime('%Y-%m-%d')
            
            market_data = fetcher.get_market_data(self.ticker, start_date=start_date, end_date=end_date)
            if market_data is None:
                return
                
            clean_data = preprocessor.handle_missing_values(market_data, method='ffill')
            feature_generator = FeatureEngineering(clean_data)
            feature_generator.add_technical_indicators()
            data_with_features = feature_generator.get_feature_data()
            
            # Create a simple equity curve based on returns
            data_with_features['Returns'] = data_with_features['Close'].pct_change()
            data_with_features['Cumulative_Returns'] = (1 + data_with_features['Returns']).cumprod()
            data_with_features['Equity_Curve'] = self.cash * data_with_features['Cumulative_Returns']
            
            self.equity_curve = data_with_features[['Close', 'Returns', 'Cumulative_Returns', 'Equity_Curve']].copy()
            
        except Exception as e:
            print(f"Error extracting trading data: {e}")
    
    def create_performance_dashboard(self):
        """Create a comprehensive performance dashboard"""
        if self.stats is None:
            return "No backtest results available."
        
        # Create tabs for different visualizations
        tab1, tab2, tab3, tab4, tab5 = st.tabs([
            "📊 Performance Overview", 
            "📈 Equity Curve", 
            "💰 Risk Metrics", 
            "📋 Trade Analysis",
            "🎯 Strategy Insights"
        ])
        
        with tab1:
            self._show_performance_overview()
            
        with tab2:
            self._show_equity_curve()
            
        with tab3:
            self._show_risk_metrics()
            
        with tab4:
            self._show_trade_analysis()
            
        with tab5:
            self._show_strategy_insights()
    
    def _show_performance_overview(self):
        """Show key performance metrics"""
        st.subheader("🎯 Key Performance Metrics")
        
        # Create metrics in columns
        col1, col2, col3, col4 = st.columns(4)
        
        with col1:
            total_return = self._get_stat_safely('Return [%]', 0.0)
            st.metric(
                "Total Return", 
                f"{total_return:.2f}%",
                delta=f"{total_return:.2f}%"
            )
            
        with col2:
            sharpe_ratio = self._get_stat_safely('Sharpe Ratio', 0.0)
            st.metric(
                "Sharpe Ratio", 
                f"{sharpe_ratio:.3f}",
                delta=f"{sharpe_ratio:.3f}"
            )
            
        with col3:
            max_drawdown = self._get_stat_safely('Max. Drawdown [%]', 0.0)
            st.metric(
                "Max Drawdown", 
                f"{max_drawdown:.2f}%",
                delta=f"{max_drawdown:.2f}%"
            )
            
        with col4:
            win_rate = self._get_stat_safely('Win Rate [%]', 0.0)
            st.metric(
                "Win Rate", 
                f"{win_rate:.1f}%",
                delta=f"{win_rate:.1f}%"
            )
        
        # Additional metrics
        col1, col2, col3, col4 = st.columns(4)
        
        with col1:
            total_trades = self._get_stat_safely('# Trades', 0)
            st.metric("Total Trades", f"{total_trades}")
            
        with col2:
            avg_duration = self._get_stat_safely('Avg. Trade Duration', 'N/A')
            st.metric("Avg Trade Duration", f"{avg_duration}")
            
        with col3:
            profit_factor = self._get_stat_safely('Profit Factor', 0.0)
            st.metric("Profit Factor", f"{profit_factor:.2f}")
            
        with col4:
            calmar_ratio = self._get_stat_safely('Calmar Ratio', 0.0)
            st.metric("Calmar Ratio", f"{calmar_ratio:.3f}")
        
        # Performance comparison chart
        st.subheader("📈 Performance Comparison")
        
        # Create benchmark comparison (buy and hold)
        if self.equity_curve is not None:
            benchmark_returns = self.equity_curve['Cumulative_Returns'].iloc[-1] - 1
            strategy_returns = self._get_stat_safely('Return [%]', 0.0) / 100
            
            comparison_data = pd.DataFrame({
                'Strategy': ['Buy & Hold', 'ML Strategy'],
                'Return [%]': [benchmark_returns * 100, self._get_stat_safely('Return [%]', 0.0)],
                'Sharpe Ratio': [benchmark_returns / (self.equity_curve['Returns'].std() * np.sqrt(252)), self._get_stat_safely('Sharpe Ratio', 0.0)]
            })
            
            # Create comparison chart
            fig = make_subplots(
                rows=1, cols=2,
                subplot_titles=('Total Return (%)', 'Sharpe Ratio'),
                specs=[[{"type": "bar"}, {"type": "bar"}]]
            )
            
            fig.add_trace(
                go.Bar(x=comparison_data['Strategy'], y=comparison_data['Return [%]'], 
                      name='Return [%]', marker_color=['#1f77b4', '#ff7f0e']),
                row=1, col=1
            )
            
            fig.add_trace(
                go.Bar(x=comparison_data['Strategy'], y=comparison_data['Sharpe Ratio'], 
                      name='Sharpe Ratio', marker_color=['#2ca02c', '#d62728']),
                row=1, col=2
            )
            
            fig.update_layout(height=400, showlegend=False)
            st.plotly_chart(fig, use_container_width=True)
    
    def _show_equity_curve(self):
        """Show equity curve and drawdown analysis"""
        st.subheader("📈 Equity Curve Analysis")
        
        if self.equity_curve is None:
            st.warning("Equity curve data not available.")
            return
        
        # Create equity curve chart
        fig = go.Figure()
        
        # Add equity curve
        fig.add_trace(go.Scatter(
            x=self.equity_curve.index,
            y=self.equity_curve['Equity_Curve'],
            mode='lines',
            name='Portfolio Value',
            line=dict(color='#1f77b4', width=2)
        ))
        
        # Add drawdown
        rolling_max = self.equity_curve['Equity_Curve'].expanding().max()
        drawdown = (self.equity_curve['Equity_Curve'] - rolling_max) / rolling_max * 100
        
        fig.add_trace(go.Scatter(
            x=self.equity_curve.index,
            y=drawdown,
            mode='lines',
            name='Drawdown %',
            line=dict(color='#d62728', width=1),
            yaxis='y2'
        ))
        
        fig.update_layout(
            title=f'{self.ticker} Portfolio Performance',
            xaxis_title='Date',
            yaxis_title='Portfolio Value ($)',
            yaxis2=dict(title='Drawdown (%)', overlaying='y', side='right'),
            height=500,
            hovermode='x unified'
        )
        
        st.plotly_chart(fig, use_container_width=True)
        
        # Monthly returns heatmap
        st.subheader("📅 Monthly Returns Heatmap")
        
        monthly_returns = self.equity_curve['Returns'].resample('M').apply(lambda x: (1 + x).prod() - 1)
        monthly_returns_df = monthly_returns.to_frame('Returns')
        monthly_returns_df['Year'] = monthly_returns_df.index.year
        monthly_returns_df['Month'] = monthly_returns_df.index.month
        
        pivot_table = monthly_returns_df.pivot(index='Year', columns='Month', values='Returns') * 100
        
        fig = px.imshow(
            pivot_table,
            title='Monthly Returns Heatmap (%)',
            color_continuous_scale='RdYlGn',
            aspect='auto'
        )
        
        fig.update_layout(height=400)
        st.plotly_chart(fig, use_container_width=True)
    
    def _show_risk_metrics(self):
        """Show comprehensive risk analysis"""
        st.subheader("💰 Risk Analysis")
        
        # Risk metrics in columns
        col1, col2, col3, col4 = st.columns(4)
        
        with col1:
            st.metric("Volatility", f"{self.stats['Volatility (Ann.) [%]']:.2f}%")
            
        with col2:
            # Calculate VaR if not available
            if 'VaR (95%) [%]' in self.stats:
                var_value = self.stats['VaR (95%) [%]']
            else:
                # Calculate VaR from equity curve if available
                if self.equity_curve is not None:
                    returns = self.equity_curve['Returns'].dropna()
                    if len(returns) > 0:
                        var_value = np.percentile(returns, 5) * 100  # 95% VaR
                    else:
                        var_value = 0.0
                else:
                    var_value = 0.0
            st.metric("VaR (95%)", f"{var_value:.2f}%")
            
        with col3:
            # Calculate CVaR if not available
            if 'CVaR (95%) [%]' in self.stats:
                cvar_value = self.stats['CVaR (95%) [%]']
            else:
                # Calculate CVaR from equity curve if available
                if self.equity_curve is not None:
                    returns = self.equity_curve['Returns'].dropna()
                    if len(returns) > 0:
                        var_threshold = np.percentile(returns, 5)
                        cvar_value = returns[returns <= var_threshold].mean() * 100  # 95% CVaR
                    else:
                        cvar_value = 0.0
                else:
                    cvar_value = 0.0
            st.metric("CVaR (95%)", f"{cvar_value:.2f}%")
            
        with col4:
            st.metric("Sortino Ratio", f"{self.stats['Sortino Ratio']:.3f}")
        
        # Risk-return scatter plot
        st.subheader("📊 Risk-Return Analysis")
        
        if self.equity_curve is not None:
            # Calculate rolling metrics
            window = 252  # 1 year
            rolling_returns = self.equity_curve['Returns'].rolling(window).mean() * 252
            rolling_vol = self.equity_curve['Returns'].rolling(window).std() * np.sqrt(252)
            
            risk_return_df = pd.DataFrame({
                'Return': rolling_returns,
                'Volatility': rolling_vol,
                'Sharpe': rolling_returns / rolling_vol
            }).dropna()
            
            fig = px.scatter(
                risk_return_df,
                x='Volatility',
                y='Return',
                color='Sharpe',
                title='Risk-Return Scatter Plot (Rolling 1-Year)',
                color_continuous_scale='RdYlGn'
            )
            
            fig.update_layout(height=400)
            st.plotly_chart(fig, use_container_width=True)
        
        # Drawdown analysis
        st.subheader("📉 Drawdown Analysis")
        
        if self.equity_curve is not None:
            # Calculate drawdown periods
            equity = self.equity_curve['Equity_Curve']
            rolling_max = equity.expanding().max()
            drawdown = (equity - rolling_max) / rolling_max * 100
            
            # Find drawdown periods
            underwater = drawdown < 0
            underwater_periods = underwater.astype(int).diff().fillna(0)
            start_drawdown = underwater_periods == 1
            end_drawdown = underwater_periods == -1
            
            fig = go.Figure()
            
            fig.add_trace(go.Scatter(
                x=drawdown.index,
                y=drawdown,
                mode='lines',
                name='Drawdown %',
                line=dict(color='#d62728', width=2),
                fill='tonexty'
            ))
            
            fig.update_layout(
                title='Drawdown Analysis',
                xaxis_title='Date',
                yaxis_title='Drawdown (%)',
                height=400
            )
            
            st.plotly_chart(fig, use_container_width=True)
    
    def _show_trade_analysis(self):
        """Show detailed trade analysis"""
        st.subheader("📋 Trade Analysis")
        
        # Trade statistics
        col1, col2, col3, col4 = st.columns(4)
        
        with col1:
            total_trades = self._get_stat_safely('# Trades', 0)
            st.metric("Total Trades", f"{total_trades}")
            
        with col2:
            win_rate = self._get_stat_safely('Win Rate [%]', 0.0)
            winning_trades = total_trades * win_rate / 100
            st.metric("Winning Trades", f"{winning_trades:.0f}")
            
        with col3:
            losing_trades = total_trades * (1 - win_rate / 100)
            st.metric("Losing Trades", f"{losing_trades:.0f}")
            
        with col4:
            avg_duration = self._get_stat_safely('Avg. Trade Duration', 'N/A')
            st.metric("Avg Trade Duration", f"{avg_duration}")
        
        # Trade distribution
        st.subheader("📊 Trade Distribution")
        
        # Create trade distribution chart
        fig = make_subplots(
            rows=1, cols=2,
            subplot_titles=('Trade Duration Distribution', 'Trade Return Distribution'),
            specs=[[{"type": "histogram"}, {"type": "histogram"}]]
        )
        
        # Simulate trade data for visualization (since we don't have actual trade data)
        np.random.seed(42)
        n_trades = int(self._get_stat_safely('# Trades', 0))
        
        if n_trades > 0:
            # Simulate trade durations (in days)
            durations = np.random.exponential(5, n_trades)  # Exponential distribution
            fig.add_trace(
                go.Histogram(x=durations, name='Duration (days)', nbinsx=20),
                row=1, col=1
            )
            
            # Simulate trade returns
            win_rate = self._get_stat_safely('Win Rate [%]', 0.0) / 100
            returns = np.random.choice([1, -1], n_trades, p=[win_rate, 1-win_rate]) * np.random.exponential(0.02, n_trades)
            fig.add_trace(
                go.Histogram(x=returns, name='Return %', nbinsx=20),
                row=1, col=2
            )
        else:
            st.warning("No trades available for distribution analysis.")
            return
        
        fig.update_layout(height=400, showlegend=False)
        st.plotly_chart(fig, use_container_width=True)

        if self.confusion_matrix is not None:
            st.subheader("📉 Confusion Matrix")
            cm_fig = px.imshow(
                self.confusion_matrix,
                text_auto=True,
                aspect="auto",
                color_continuous_scale="Blues",
                labels=dict(x="Predicted", y="Actual", color="Count")
            )
            st.plotly_chart(cm_fig, use_container_width=True)
    
    def _show_strategy_insights(self):
        """Show strategy insights and recommendations"""
        st.subheader("🎯 Strategy Insights")
        
        # Performance summary
        st.write("### 📈 Performance Summary")
        
        total_return = self._get_stat_safely('Return [%]', 0.0)
        if total_return > 0:
            st.success(f"✅ The strategy generated a positive return of {total_return:.2f}%")
        else:
            st.error(f"❌ The strategy generated a negative return of {total_return:.2f}%")
        
        # Sharpe ratio analysis
        st.write("### 📊 Risk-Adjusted Performance")
        
        sharpe_ratio = self._get_stat_safely('Sharpe Ratio', 0.0)
        if sharpe_ratio > 1:
            st.success(f"✅ Excellent Sharpe ratio of {sharpe_ratio:.3f} (> 1.0)")
        elif sharpe_ratio > 0.5:
            st.info(f"📊 Good Sharpe ratio of {sharpe_ratio:.3f} (0.5-1.0)")
        else:
            st.warning(f"⚠️ Low Sharpe ratio of {sharpe_ratio:.3f} (< 0.5)")
        
        # Drawdown analysis
        st.write("### 📉 Risk Management")
        
        max_drawdown = self._get_stat_safely('Max. Drawdown [%]', 0.0)
        if max_drawdown < -20:
            st.error(f"❌ High maximum drawdown of {max_drawdown:.2f}% (> 20%)")
        elif max_drawdown < -10:
            st.warning(f"⚠️ Moderate maximum drawdown of {max_drawdown:.2f}% (10-20%)")
        else:
            st.success(f"✅ Low maximum drawdown of {max_drawdown:.2f}% (< 10%)")
        
        # Win rate analysis
        st.write("### 🎯 Trading Accuracy")
        
        win_rate = self._get_stat_safely('Win Rate [%]', 0.0)
        if win_rate > 60:
            st.success(f"✅ High win rate of {win_rate:.1f}% (> 60%)")
        elif win_rate > 50:
            st.info(f"📊 Moderate win rate of {win_rate:.1f}% (50-60%)")
        else:
            st.warning(f"⚠️ Low win rate of {win_rate:.1f}% (< 50%)")
        
        # Recommendations
        st.write("### 💡 Recommendations")
        
        recommendations = []
        
        if sharpe_ratio < 0.5:
            recommendations.append("Consider improving risk management to increase Sharpe ratio")
        
        if max_drawdown < -15:
            recommendations.append("Implement stricter stop-loss mechanisms to reduce drawdown")
        
        if win_rate < 50:
            recommendations.append("Review entry/exit criteria to improve win rate")
        
        total_trades = self._get_stat_safely('# Trades', 0)
        if total_trades < 10:
            recommendations.append("Consider longer backtest period for more statistical significance")
        
        if not recommendations:
            st.success("🎉 Strategy looks well-balanced! Consider live trading with small position sizes.")
        else:
            for rec in recommendations:
                st.info(f"💡 {rec}")
        
        # Export results
        st.write("### 📤 Export Results")
        
        if st.button("📊 Export Backtest Results"):
            # Create downloadable CSV with safe stat extraction
            results_dict = {}
            for key in self.stats.keys():
                try:
                    results_dict[key] = self.stats[key]
                except (KeyError, TypeError):
                    results_dict[key] = "N/A"
            
            results_df = pd.DataFrame([results_dict])
            csv = results_df.to_csv(index=False)
            st.download_button(
                label="📥 Download Results CSV",
                data=csv,
                file_name=f"{self.ticker}_backtest_results.csv",
                mime="text/csv"
            )

def run_enhanced_backtest(ticker, cash=100000, commission=0.002):
    """
    Run enhanced backtest with comprehensive visualization.
    """
    backtester = EnhancedBacktester(ticker, cash, commission)
    stats, error = backtester.run_backtest()
    
    if error:
        return None, error
    
    # Display the enhanced dashboard
    backtester.create_performance_dashboard()
    return stats, None<|MERGE_RESOLUTION|>--- conflicted
+++ resolved
@@ -30,30 +30,25 @@
         self.trades_data = None
         self.equity_curve = None
         self.feature_importance = None
-<<<<<<< HEAD
         self.confusion_matrix = None
-=======
->>>>>>> 2ad08162
+
         
     def run_backtest(self):
         """Run the backtest and collect detailed data"""
         try:
             # Run the original backtest
-<<<<<<< HEAD
+
             stats, feature_imp, conf_mat, error = run_backtest(self.ticker, self.cash, self.commission)
-=======
-            stats, feature_imp, error = run_backtest(self.ticker, self.cash, self.commission)
->>>>>>> 2ad08162
+
             
             if error:
                 return None, error
                 
             self.stats = stats
             self.feature_importance = feature_imp
-<<<<<<< HEAD
+
             self.confusion_matrix = conf_mat
-=======
->>>>>>> 2ad08162
+
             
             # Extract additional data for visualization
             self._extract_trading_data()
